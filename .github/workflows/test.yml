name: Test

on: [push, pull_request]

jobs:
  build:
    runs-on: ${{ matrix.os }}
    strategy:
      fail-fast: false
      matrix:
        python-version: ["pypy3", "3.5", "3.6", "3.7", "3.8", "3.9"]
        os: [ubuntu-latest, macos-latest, windows-latest]
        include:
          # Include new variables for Codecov
<<<<<<< HEAD
          - os: ubuntu-latest
            codecov-flag: GHA_Ubuntu
          - os: macos-latest
            codecov-flag: GHA_macOS
          - os: windows-latest
            codecov-flag: GHA_Windows
=======
          - { codecov-flag: GHA_Ubuntu, os: ubuntu-latest }
          - { codecov-flag: GHA_macOS, os: macos-latest }
          - { codecov-flag: GHA_Windows, os: windows-latest }
        exclude:
          - { python-version: 3.9, os: macos-latest }
          - { python-version: 3.9, os: windows-latest }
          - { python-version: pypy3, os: windows-latest }
>>>>>>> 77d943af

    steps:
      - uses: actions/checkout@v2

      - name: Ubuntu cache
        uses: actions/cache@v1
        if: startsWith(matrix.os, 'ubuntu')
        with:
          path: ~/.cache/pip
          key:
            ${{ matrix.os }}-${{ matrix.python-version }}-${{ hashFiles('**/setup.py')
            }}
          restore-keys: |
            ${{ matrix.os }}-${{ matrix.python-version }}-

      - name: macOS cache
        uses: actions/cache@v1
        if: startsWith(matrix.os, 'macos')
        with:
          path: ~/Library/Caches/pip
          key:
            ${{ matrix.os }}-${{ matrix.python-version }}-${{ hashFiles('**/setup.py')
            }}
          restore-keys: |
            ${{ matrix.os }}-${{ matrix.python-version }}-

      - name: Windows cache
        uses: actions/cache@v1
        if: startsWith(matrix.os, 'windows')
        with:
          path: ~\AppData\Local\pip\Cache
          key:
            ${{ matrix.os }}-${{ matrix.python-version }}-${{ hashFiles('**/setup.py')
            }}
          restore-keys: |
            ${{ matrix.os }}-${{ matrix.python-version }}-

      - name: Install Python 3.9
        if: matrix.python-version == '3.9'
        run: |
          sudo add-apt-repository ppa:deadsnakes/ppa
          sudo apt-get update
          sudo apt-get install -y --no-install-recommends python3.9-dev python3.9-distutils python3.9-venv
          python3.9 -m pip install --upgrade pip setuptools
          python3.9 -m venv $HOME/venv-python3.9
          echo "::set-env name=VIRTUAL_ENV::$HOME/venv-python3.9"
          echo "::add-path::$HOME/venv-python3.9/bin"

      - name: Set up Python ${{ matrix.python-version }}
        if: matrix.python-version != '3.9'
        uses: actions/setup-python@v1
        with:
          python-version: ${{ matrix.python-version }}

      - name: Install dependencies
        run: |
          python -m pip install --upgrade pip
          python -m pip install --upgrade tox

      - name: Tox tests
        shell: bash
        run: |
          tox -e py

      - name: Upload coverage
        if: success()
        run: |
          curl --retry 8 -s https://codecov.io/bash -o codecov.sh
          bash codecov.sh -F ${{ matrix.codecov-flag }}
        env:
          CODECOV_NAME: ${{ matrix.os }} Python ${{ matrix.python-version }}<|MERGE_RESOLUTION|>--- conflicted
+++ resolved
@@ -12,14 +12,6 @@
         os: [ubuntu-latest, macos-latest, windows-latest]
         include:
           # Include new variables for Codecov
-<<<<<<< HEAD
-          - os: ubuntu-latest
-            codecov-flag: GHA_Ubuntu
-          - os: macos-latest
-            codecov-flag: GHA_macOS
-          - os: windows-latest
-            codecov-flag: GHA_Windows
-=======
           - { codecov-flag: GHA_Ubuntu, os: ubuntu-latest }
           - { codecov-flag: GHA_macOS, os: macos-latest }
           - { codecov-flag: GHA_Windows, os: windows-latest }
@@ -27,7 +19,6 @@
           - { python-version: 3.9, os: macos-latest }
           - { python-version: 3.9, os: windows-latest }
           - { python-version: pypy3, os: windows-latest }
->>>>>>> 77d943af
 
     steps:
       - uses: actions/checkout@v2
